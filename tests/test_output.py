##
# Copyright (c) Microsoft Corporation.
# Licensed under the MIT License.
##
from qiskit_qir.translate import to_qir
from qiskit import ClassicalRegister, QuantumCircuit, QuantumRegister

import test_utils


def test_single_array():
    circuit = QuantumCircuit(3, 3)
    circuit.name = "test_single_array"
    circuit.h(1)
    circuit.s(2)
    circuit.t(0)
    circuit.measure([0, 1, 2], [2, 0, 1])

    generated_qir = to_qir(circuit).splitlines()

    test_utils.check_attributes(generated_qir, 3, 3)
    func = test_utils.find_function(generated_qir)
    assert func[0] == test_utils.single_op_call_string("h", 1)
    assert func[1] == test_utils.single_op_call_string("s", 2)
    assert func[2] == test_utils.single_op_call_string("t", 0)
    assert func[3] == test_utils.measure_call_string("mz", 2, 0)
    assert func[4] == test_utils.measure_call_string("mz", 0, 1)
    assert func[5] == test_utils.measure_call_string("mz", 1, 2)
    assert func[6] == test_utils.array_start_record_output_string()
    assert func[7] == test_utils.result_record_output_string(2)
    assert func[8] == test_utils.result_record_output_string(1)
    assert func[9] == test_utils.result_record_output_string(0)
    assert func[10] == test_utils.array_end_record_output_string()
    assert func[11] == test_utils.return_string()
    assert len(func) == 12


def test_no_measure_with_no_registers():
    circuit = QuantumCircuit(1, 0)
    circuit.name = "test_no_measure_with_no_registers"
    circuit.h(0)
    generated_qir = to_qir(circuit).splitlines()

    test_utils.check_attributes(generated_qir, 1, 0)
    func = test_utils.find_function(generated_qir)
    assert func[0] == test_utils.single_op_call_string("h", 0)
    assert func[1] == test_utils.return_string()
    assert len(func) == 2


def test_no_measure_with_register():
    circuit = QuantumCircuit(1, 1)
    circuit.name = "test_no_measure_with_register"
    circuit.h(0)
    generated_qir = to_qir(circuit).splitlines()

    test_utils.check_attributes(generated_qir, 1, 1)
    func = test_utils.find_function(generated_qir)
    assert func[0] == test_utils.single_op_call_string("h", 0)
    assert func[1] == test_utils.array_start_record_output_string()
    assert func[2] == test_utils.result_record_output_string(0)
    assert func[3] == test_utils.array_end_record_output_string()
    assert func[4] == test_utils.return_string()
    assert len(func) == 5


def test_branching_on_bit_emits_correct_ir():
    qr = QuantumRegister(1, "qreg")
    cr = ClassicalRegister(1, "creg")
    circuit = QuantumCircuit(qr, cr, name="branching_on_bit_emits_correct_ir")
    circuit.x(0)
    circuit.measure(0, 0)
    circuit.x(0).c_if(cr[0], 1)

    ir = to_qir(circuit)
    generated_qir = ir.splitlines()

    test_utils.check_attributes(generated_qir, 1, 1)
    func = test_utils.find_function(generated_qir)
    assert func[0] == test_utils.single_op_call_string("x", 0)
    assert func[1] == test_utils.measure_call_string("mz", 0, 0)
    assert func[2] == test_utils.equal("equal", 0)
    assert func[3] == f"br i1 %equal, label %then, label %else"
    assert func[4] == ""
    assert (
        func[5] == f"then:                                             ; preds = %entry"
    )
    assert func[6] == test_utils.single_op_call_string("x", 0)
    assert func[7] == f"br label %continue"
    assert func[8] == ""
    assert (
        func[9] == f"else:                                             ; preds = %entry"
    )
    assert func[10] == f"br label %continue"
    assert func[11] == ""
    assert (
        func[12]
        == f"continue:                                         ; preds = %else, %then"
    )
    assert func[13] == test_utils.array_start_record_output_string()
    assert func[14] == test_utils.result_record_output_string(0)
    assert func[15] == test_utils.array_end_record_output_string()
    assert func[16] == test_utils.return_string()

    assert len(func) == 17


def test_branching_on_register_with_one_bit_emits_correct_ir():
    qr = QuantumRegister(1, "qreg")
    cr = ClassicalRegister(1, "creg")
    circuit = QuantumCircuit(
        qr, cr, name="branching_on_register_with_one_bit_emits_correct_ir"
    )
    circuit.x(0)
    circuit.measure(0, 0)
    circuit.x(0).c_if(cr, 1)

    ir = to_qir(circuit)
    generated_qir = ir.splitlines()

    test_utils.check_attributes(generated_qir, 1, 1)
    func = test_utils.find_function(generated_qir)
    assert func[0] == test_utils.single_op_call_string("x", 0)
    assert func[1] == test_utils.measure_call_string("mz", 0, 0)
    assert func[2] == test_utils.equal("equal", 0)
    assert func[3] == f"br i1 %equal, label %then, label %else"
    assert func[4] == ""
    assert (
        func[5] == f"then:                                             ; preds = %entry"
    )
    assert func[6] == test_utils.single_op_call_string("x", 0)
    assert func[7] == f"br label %continue"
    assert func[8] == ""
    assert (
        func[9] == f"else:                                             ; preds = %entry"
    )
    assert func[10] == f"br label %continue"
    assert func[11] == ""
    assert (
        func[12]
        == f"continue:                                         ; preds = %else, %then"
    )
    assert func[13] == test_utils.array_start_record_output_string()
    assert func[14] == test_utils.result_record_output_string(0)
    assert func[15] == test_utils.array_end_record_output_string()
    assert func[16] == test_utils.return_string()

    assert len(func) == 17


def test_no_measure_without_registers():
    circuit = QuantumCircuit(1)
    circuit.name = "test_no_measure_no_registers"
    circuit.h(0)

    generated_qir = to_qir(circuit).splitlines()

    test_utils.check_attributes(generated_qir, 1, 0)
    func = test_utils.find_function(generated_qir)
    assert func[0] == test_utils.single_op_call_string("h", 0)
    assert func[1] == test_utils.return_string()
    assert len(func) == 2


def test_measurement_into_multiple_registers_is_mapped_correctly():
    cr0 = ClassicalRegister(2, "first")
    cr1 = ClassicalRegister(3, "second")
    circuit = QuantumCircuit(5)
    circuit.add_register(cr0)
    circuit.add_register(cr1)
    circuit.name = "measurement_into_multiple_registers"
    circuit.h(0)

    circuit.measure([0, 0], [0, 2])

    generated_qir = to_qir(circuit).splitlines()

    test_utils.check_attributes(generated_qir, 5, 5)
    func = test_utils.find_function(generated_qir)
    assert func[0] == test_utils.single_op_call_string("h", 0)
    assert func[1] == test_utils.measure_call_string("mz", 0, 0)
    assert func[2] == test_utils.measure_call_string("mz", 2, 0)
    assert func[3] == test_utils.array_start_record_output_string()
    assert func[4] == test_utils.result_record_output_string(1)
    assert func[5] == test_utils.result_record_output_string(0)
    assert func[6] == test_utils.array_end_record_output_string()
    assert func[7] == test_utils.array_start_record_output_string()
    assert func[8] == test_utils.result_record_output_string(4)
    assert func[9] == test_utils.result_record_output_string(3)
    assert func[10] == test_utils.result_record_output_string(2)
    assert func[11] == test_utils.array_end_record_output_string()
    assert func[12] == test_utils.return_string()
    assert len(func) == 13


def test_use_static_qubit_alloc_is_mapped_correctly():
    circuit = QuantumCircuit(1, 1)
    circuit.h(0)
    circuit.measure(0, 0)

    ir = to_qir(circuit, use_static_qubit_alloc=False)
    generated_qir = ir.splitlines()

    test_utils.check_attributes(generated_qir, -1, 1)
    func = test_utils.find_function(generated_qir)
    assert func[0] == test_utils.allocate_qubit(0)
    assert func[1] == test_utils.single_op_call_string("h", 0, static_alloc=False)
    assert func[2] == test_utils.measure_call_string(
        "mz", 0, 0, static_qubit_alloc=False
    )
    assert func[3] == test_utils.array_start_record_output_string()
    assert func[4] == test_utils.result_record_output_string(0)
    assert func[5] == test_utils.array_end_record_output_string()
    assert func[6] == test_utils.release_qubit(0)
    assert func[7] == test_utils.return_string()
    assert len(func) == 8


def test_use_static_result_alloc_is_mapped_correctly():
    circuit = QuantumCircuit(1, 1)
    circuit.h(0)
    circuit.measure(0, 0)

    ir = to_qir(circuit, use_static_result_alloc=False)
    generated_qir = ir.splitlines()

    test_utils.check_attributes(generated_qir, 1, -1)
    func = test_utils.find_function(generated_qir)
    assert func[0] == test_utils.single_op_call_string("h", 0)
    assert func[1] == test_utils.measure_call_string(
        "m", 0, 0, static_result_alloc=False
    )
    assert func[2] == test_utils.array_start_record_output_string()
    assert func[3] == test_utils.result_record_output_string(0, static_alloc=False)
    assert func[4] == test_utils.array_end_record_output_string()
    assert func[5] == test_utils.return_string()
    assert len(func) == 6


def test_using_both_static_allocs_false_is_mapped_correctly():
    circuit = QuantumCircuit(1, 1)
    circuit.h(0)
    circuit.measure(0, 0)

    ir = to_qir(circuit, use_static_qubit_alloc=False, use_static_result_alloc=False)
    generated_qir = ir.splitlines()

    test_utils.check_attributes(generated_qir, -1, -1)
    func = test_utils.find_function(generated_qir)
    assert func[0] == test_utils.allocate_qubit(0)
    assert func[1] == test_utils.single_op_call_string("h", 0, static_alloc=False)
    assert func[2] == test_utils.measure_call_string(
        "m", 0, 0, static_qubit_alloc=False, static_result_alloc=False
    )
    assert func[3] == test_utils.array_start_record_output_string()
    assert func[4] == test_utils.result_record_output_string(0, static_alloc=False)
    assert func[5] == test_utils.array_end_record_output_string()
    assert func[6] == test_utils.release_qubit(0)
    assert func[7] == test_utils.return_string()
    assert len(func) == 8


def test_using_both_static_allocs_true_is_mapped_correctly():
    circuit = QuantumCircuit(1, 1)
    circuit.h(0)
    circuit.measure(0, 0)

    ir = to_qir(circuit, use_static_qubit_alloc=True, use_static_result_alloc=True)
    generated_qir = ir.splitlines()

    test_utils.check_attributes(generated_qir, 1, 1)
    func = test_utils.find_function(generated_qir)
    assert func[0] == test_utils.single_op_call_string("h", 0)
    assert func[1] == test_utils.measure_call_string("mz", 0, 0)
    assert func[2] == test_utils.array_start_record_output_string()
    assert func[3] == test_utils.result_record_output_string(0)
    assert func[4] == test_utils.array_end_record_output_string()
    assert func[5] == test_utils.return_string()
    assert len(func) == 6


def test_record_output_when_true_mapped_correctly():
    circuit = QuantumCircuit(1, 1)
    circuit.h(0)
    circuit.measure(0, 0)

    ir = to_qir(circuit, record_output=True)
    generated_qir = ir.splitlines()

    test_utils.check_attributes(generated_qir, 1, 1)
    func = test_utils.find_function(generated_qir)
    assert func[0] == test_utils.single_op_call_string("h", 0)
    assert func[1] == test_utils.measure_call_string("mz", 0, 0)
    assert func[2] == test_utils.array_start_record_output_string()
    assert func[3] == test_utils.result_record_output_string(0)
    assert func[4] == test_utils.array_end_record_output_string()
    assert func[5] == test_utils.return_string()
    assert len(func) == 6


def test_record_output_when_false_mapped_correctly():
    circuit = QuantumCircuit(1, 1)
    circuit.h(0)
    circuit.measure(0, 0)

    ir = to_qir(circuit, record_output=False)
    generated_qir = ir.splitlines()

    test_utils.check_attributes(generated_qir, 1, 1)
    func = test_utils.find_function(generated_qir)
    assert func[0] == test_utils.single_op_call_string("h", 0)
    assert func[1] == test_utils.measure_call_string("mz", 0, 0)
    assert func[2] == test_utils.return_string()
    assert len(func) == 3


<<<<<<< HEAD
def test_barrier():
    circuit = QuantumCircuit(1)
    circuit.barrier()
=======
def test_barrier_default_bypass():
    circuit = QuantumCircuit(1)
    circuit.barrier()
    circuit.x(0)
>>>>>>> f997d88f

    ir = to_qir(circuit)
    generated_qir = ir.splitlines()

    test_utils.check_attributes(generated_qir, 1, 0)
    func = test_utils.find_function(generated_qir)

<<<<<<< HEAD
    assert func[0] == test_utils.generic_op_call_string("barrier", [])
=======
    assert func[0] == test_utils.single_op_call_string("x", 0)
>>>>>>> f997d88f
    assert func[1] == test_utils.return_string()
    assert len(func) == 2


<<<<<<< HEAD
def test_barrier_with_qubits():
    circuit = QuantumCircuit(3)
    circuit.barrier([2, 0, 1])
=======
def test_barrier_with_qubits_default_bypass():
    circuit = QuantumCircuit(3)
    circuit.barrier([2, 0, 1])
    circuit.x(0)
>>>>>>> f997d88f

    ir = to_qir(circuit)
    generated_qir = ir.splitlines()

    test_utils.check_attributes(generated_qir, 3, 0)
    func = test_utils.find_function(generated_qir)

<<<<<<< HEAD
=======
    assert func[0] == test_utils.single_op_call_string("x", 0)
    assert func[1] == test_utils.return_string()
    assert len(func) == 2


def test_barrier_with_override():
    circuit = QuantumCircuit(1)
    circuit.barrier()

    ir = to_qir(circuit, emit_barrier_calls=True)
    generated_qir = ir.splitlines()

    test_utils.check_attributes(generated_qir, 1, 0)
    func = test_utils.find_function(generated_qir)

    assert func[0] == test_utils.generic_op_call_string("barrier", [])
    assert func[1] == test_utils.return_string()
    assert len(func) == 2


def test_barrier_with_qubits_with_override():
    circuit = QuantumCircuit(3)
    circuit.barrier([2, 0, 1])

    ir = to_qir(circuit, emit_barrier_calls=True)
    generated_qir = ir.splitlines()

    test_utils.check_attributes(generated_qir, 3, 0)
    func = test_utils.find_function(generated_qir)

>>>>>>> f997d88f
    assert func[0] == test_utils.generic_op_call_string("barrier", [])
    assert func[1] == test_utils.return_string()
    assert len(func) == 2


def test_swap():
    circuit = QuantumCircuit(3)
    circuit.swap(2, 0)

    ir = to_qir(circuit)
    generated_qir = ir.splitlines()

    test_utils.check_attributes(generated_qir, 3, 0)
    func = test_utils.find_function(generated_qir)

    assert func[0] == test_utils.double_op_call_string("swap", 2, 0)
    assert func[1] == test_utils.return_string()
    assert len(func) == 2


def test_ccx():
    circuit = QuantumCircuit(3)
    circuit.ccx(2, 0, 1)

    ir = to_qir(circuit)
    generated_qir = ir.splitlines()

    test_utils.check_attributes(generated_qir, 3, 0)
    func = test_utils.find_function(generated_qir)

    assert func[0] == test_utils.generic_op_call_string("ccnot", [2, 0, 1])
    assert func[1] == test_utils.return_string()
    assert len(func) == 2<|MERGE_RESOLUTION|>--- conflicted
+++ resolved
@@ -314,16 +314,10 @@
     assert len(func) == 3
 
 
-<<<<<<< HEAD
-def test_barrier():
-    circuit = QuantumCircuit(1)
-    circuit.barrier()
-=======
 def test_barrier_default_bypass():
     circuit = QuantumCircuit(1)
     circuit.barrier()
     circuit.x(0)
->>>>>>> f997d88f
 
     ir = to_qir(circuit)
     generated_qir = ir.splitlines()
@@ -331,25 +325,16 @@
     test_utils.check_attributes(generated_qir, 1, 0)
     func = test_utils.find_function(generated_qir)
 
-<<<<<<< HEAD
-    assert func[0] == test_utils.generic_op_call_string("barrier", [])
-=======
     assert func[0] == test_utils.single_op_call_string("x", 0)
->>>>>>> f997d88f
-    assert func[1] == test_utils.return_string()
-    assert len(func) == 2
-
-
-<<<<<<< HEAD
-def test_barrier_with_qubits():
-    circuit = QuantumCircuit(3)
-    circuit.barrier([2, 0, 1])
-=======
+
+    assert func[1] == test_utils.return_string()
+    assert len(func) == 2
+
+
 def test_barrier_with_qubits_default_bypass():
     circuit = QuantumCircuit(3)
     circuit.barrier([2, 0, 1])
     circuit.x(0)
->>>>>>> f997d88f
 
     ir = to_qir(circuit)
     generated_qir = ir.splitlines()
@@ -357,8 +342,6 @@
     test_utils.check_attributes(generated_qir, 3, 0)
     func = test_utils.find_function(generated_qir)
 
-<<<<<<< HEAD
-=======
     assert func[0] == test_utils.single_op_call_string("x", 0)
     assert func[1] == test_utils.return_string()
     assert len(func) == 2
@@ -389,7 +372,6 @@
     test_utils.check_attributes(generated_qir, 3, 0)
     func = test_utils.find_function(generated_qir)
 
->>>>>>> f997d88f
     assert func[0] == test_utils.generic_op_call_string("barrier", [])
     assert func[1] == test_utils.return_string()
     assert len(func) == 2
