--- conflicted
+++ resolved
@@ -119,14 +119,6 @@
     def visit_qiskit_module(self, module):
         _log.debug(
             f"Visiting Qiskit module '{module.name}' ({module.num_qubits}, {module.num_clbits})"
-<<<<<<< HEAD
-=======
-        )
-        self._module = SimpleModule(
-            name=module.name,
-            num_qubits=module.num_qubits,
-            num_results=module.num_clbits,
->>>>>>> f997d88f
         )
         self._module = module.module
         context = self._module.context
@@ -139,7 +131,6 @@
         self._qis = BasicQisBuilder(builder)
         self._builder = BasicQisBuilder(self._module.builder)
 
-<<<<<<< HEAD
         void_type = Type.void(context)
         qubit_type = Type.qubit(self._module)
 
@@ -165,20 +156,6 @@
     def finalize(self):
         self._builder.build_return(None)
 
-=======
-        self._barrier = self._module.add_external_function(
-            "__quantum__qis__barrier__body", types.Function([], types.VOID)
-        )
-        self._ccx = self._module.add_external_function(
-            "__quantum__qis__ccnot__body",
-            types.Function([types.QUBIT, types.QUBIT, types.QUBIT], types.VOID),
-        )
-        self._swap = self._module.add_external_function(
-            "__quantum__qis__swap__body",
-            types.Function([types.QUBIT, types.QUBIT], types.VOID),
-        )
-
->>>>>>> f997d88f
     def record_output(self, module):
         if self._record_output == False:
             return
@@ -187,7 +164,7 @@
         result_type = Type.result(self._module)
 
         # produces output records of exactly "RESULT ARRAY_START"
-<<<<<<< HEAD
+
         array_start_record_output = Function(
             FunctionType(void_type, []),
             Linkage.EXTERNAL,
@@ -209,21 +186,6 @@
             Linkage.EXTERNAL,
             "__quantum__rt__result_record_output",
             self._module,
-=======
-        array_start_record_output = self._module.add_external_function(
-            "__quantum__rt__array_start_record_output", types.Function([], types.VOID)
-        )
-
-        # produces output records of exactly "RESULT ARRAY_END"
-        array_end_record_output = self._module.add_external_function(
-            "__quantum__rt__array_end_record_output", types.Function([], types.VOID)
-        )
-
-        # produces output records of exactly "RESULT 0" or "RESULT 1"
-        result_record_output = self._module.add_external_function(
-            "__quantum__rt__result_record_output",
-            types.Function([types.RESULT], types.VOID),
->>>>>>> f997d88f
         )
         # qiskit inverts the ordering of the results within each register
         # but keeps the overall register ordering
@@ -376,12 +338,8 @@
                             instruction, qargs, cargs, self._profile
                         )
             if "barrier" == instruction.name:
-<<<<<<< HEAD
-                self._module.builder.call(self._barrier, [])
-=======
                 if self._emit_barrier_calls:
                     self._module.builder.call(self._barrier, [])
->>>>>>> f997d88f
             elif "delay" == instruction.name:
                 pass
             elif "swap" == instruction.name:
